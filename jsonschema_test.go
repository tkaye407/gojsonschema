// Copyright 2017 johandorland ( https://github.com/johandorland )
//
// Licensed under the Apache License, Version 2.0 (the "License");
// you may not use this file except in compliance with the License.
// You may obtain a copy of the License at
//
//   http://www.apache.org/licenses/LICENSE-2.0
//
// Unless required by applicable law or agreed to in writing, software
// distributed under the License is distributed on an "AS IS" BASIS,
// WITHOUT WARRANTIES OR CONDITIONS OF ANY KIND, either express or implied.
// See the License for the specific language governing permissions and
// limitations under the License.

package gojsonschema

import (
	"encoding/json"
	"fmt"
	"io/ioutil"
	"net/http"
	"os"
	"path/filepath"
<<<<<<< HEAD
	"reflect"
=======
	"regexp"
>>>>>>> 16a6735d
	"strings"
	"testing"
	"time"

	"go.mongodb.org/mongo-driver/bson"
	"go.mongodb.org/mongo-driver/bson/primitive"
)

type jsonSchemaTest struct {
	Description string `json:"description"`
	// Some tests may not always pass, so some tests are manually edited to include
	// an extra attribute whether that specific test should be disabled and skipped
	Disabled bool                 `json:"disabled"`
	Schema   interface{}          `json:"schema"`
	Tests    []jsonSchemaTestCase `json:"tests"`
}
type jsonSchemaTestCase struct {
	Description    string      `json:"description"`
	Data           interface{} `json:"data"`
	Valid          bool        `json:"valid"`
	PassValidation bool        `json:"passValidation"`
	ValidateTest   bool        `json:"validateTest"`
	Expression     interface{} `json:"expression"`
	FieldPath      []string    `json:"fieldPath"`
}

//Skip any directories not named appropiately
// filepath.Walk will also visit files in the root of the test directory
var testDirectories = regexp.MustCompile(`(draft\d+)`)
var draftMapping = map[string]Draft{
	"draft4": Draft4,
	"draft6": Draft6,
	"draft7": Draft7,
}

func executeTests(t *testing.T, path string) error {
	file, err := os.Open(path)
	if err != nil {
		t.Errorf("Error (%s)\n", err.Error())
	}
	fmt.Println(file.Name())

	var tests []jsonSchemaTest
	d := json.NewDecoder(file)
	d.UseNumber()
	err = d.Decode(&tests)

	if err != nil {
		t.Errorf("Error (%s)\n", err.Error())
	}

	draft := Hybrid
	if m := testDirectories.FindString(path); m != "" {
		draft = draftMapping[m]
	}

	for _, test := range tests {
		fmt.Println("    " + test.Description)

		if test.Disabled {
			continue
		}

		testSchemaLoader := NewRawLoader(test.Schema)
		sl := NewSchemaLoader()
		sl.Draft = draft
		sl.Validate = true
		testSchema, err := sl.Compile(testSchemaLoader)

		if err != nil {
			t.Errorf("Error (%s)\n", err.Error())
		}

		for _, testCase := range test.Tests {
			testDataLoader := NewRawLoader(testCase.Data)
			result, err := testSchema.Validate(testDataLoader)

			if err != nil {
				t.Errorf("Error (%s)\n", err.Error())
			}

			if result.Valid() != testCase.Valid {
				schemaString, _ := marshalToJSONString(test.Schema)
				testCaseString, _ := marshalToJSONString(testCase.Data)

				t.Errorf("Test failed : %s\n"+
					"%s.\n"+
					"%s.\n"+
					"expects: %t, given %t\n"+
					"Schema: %s\n"+
					"Data: %s\n",
					file.Name(),
					test.Description,
					testCase.Description,
					testCase.Valid,
					result.Valid(),
					*schemaString,
					*testCaseString)
			}
		}
	}
	return nil
}

func TestSuite(t *testing.T) {

	wd, err := os.Getwd()
	if err != nil {
		panic(err.Error())
	}
	wd = filepath.Join(wd, "testdata")

<<<<<<< HEAD
			testSchemaLoader := NewRawLoader(test.Schema)
			testSchema, err := NewSchema(testSchemaLoader, NewNoopEvaluator())
=======
	go func() {
		err := http.ListenAndServe(":1234", http.FileServer(http.Dir(filepath.Join(wd, "remotes"))))
		if err != nil {
>>>>>>> 16a6735d

			panic(err.Error())
		}
	}()

	err = filepath.Walk(wd, func(path string, fileInfo os.FileInfo, err error) error {
		if fileInfo.IsDir() && path != wd && !testDirectories.MatchString(fileInfo.Name()) {
			return filepath.SkipDir
		}
		if !strings.HasSuffix(fileInfo.Name(), ".json") {
			return nil
		}
		return executeTests(t, path)
	})
	if err != nil {
		t.Errorf("Error (%s)\n", err.Error())
	}
}

func TestFormats(t *testing.T) {
	wd, err := os.Getwd()
	if err != nil {
		panic(err.Error())
	}
	wd = filepath.Join(wd, "testdata")

	dirs, err := ioutil.ReadDir(wd)

	if err != nil {
		panic(err.Error())
	}

	for _, dir := range dirs {
		if testDirectories.MatchString(dir.Name()) {
			formatsDirectory := filepath.Join(wd, dir.Name(), "optional", "format")
			err = filepath.Walk(formatsDirectory, func(path string, fileInfo os.FileInfo, err error) error {
				if fileInfo == nil || !strings.HasSuffix(fileInfo.Name(), ".json") {
					return nil
				}
				return executeTests(t, path)
			})

			if err != nil {
				t.Errorf("Error (%s)\n", err.Error())
			}
		}
	}
}

func TestBSONTypes(t *testing.T) {

	for _, test := range testCases() {

		testSchemaLoader := NewRawLoader(test.Schema)

		for _, testCase := range test.Tests {
			testDataLoader := NewGoLoader(testCase.Data)

			var testSchema *Schema
			var err error
			if testCase.ValidateTest {
				testSchema, err = NewSchema(testSchemaLoader, &MockValidateEvaluator{
					t:                  t,
					expectedExpression: testCase.Expression,
					expectedFieldPath:  testCase.FieldPath,
					valid:              testCase.PassValidation,
				})
			} else {
				testSchema, err = NewSchema(testSchemaLoader, NewNoopEvaluator())
			}
			if err != nil {
				t.Fatalf("Error (%s)\n", err.Error())
			}

			result, err := testSchema.Validate(testDataLoader)

			if err != nil {
				t.Fatalf("Error (%s)\n", err.Error())
			}

			if result.Valid() != testCase.Valid {
				schemaString, _ := marshalToJsonString(test.Schema)
				testCaseString, _ := marshalToJsonString(testCase.Data)

				t.Fatalf("Test failed : %s\n"+
					"%s.\n"+
					"expects: %t, given %t\n"+
					"Schema: %s\n"+
					"Data: %s\n",
					test.Description,
					testCase.Description,
					testCase.Valid,
					result.Valid(),
					*schemaString,
					*testCaseString)
			}
		}
	}
}

type MockValidateEvaluator struct {
	t                  *testing.T
	expectedExpression interface{}
	expectedFieldPath  []string
	valid              bool
}

func (evaluator *MockValidateEvaluator) Evaluate(expression interface{}, fieldPath []string) error {
	if !reflect.DeepEqual(expression, evaluator.expectedExpression) {
		evaluator.t.Errorf("Test failed : \nexpected: %v\n actual: %v\n", evaluator.expectedExpression, expression)
	}
	if !reflect.DeepEqual(fieldPath, evaluator.expectedFieldPath) {
		evaluator.t.Errorf("Test failed : \nexpected: %v\n actual: %v\n", evaluator.expectedFieldPath, fieldPath)
	}
	if evaluator.valid {
		return nil
	}
	return fmt.Errorf("validation error")
}

func bsonTypeTestCase(inputType, matchType string, shouldMatch bool) jsonSchemaTestCase {
	data := getTestData(inputType)
	tc := jsonSchemaTestCase{
		Data:        data,
		Description: fmt.Sprintf("a %s is a %s", inputType, matchType),
		Valid:       shouldMatch,
	}
	if !shouldMatch {
		tc.Description = fmt.Sprintf("a %s is not a %s", inputType, matchType)
	}
	return tc
}

func bsonTestCase(description string, data interface{}, shouldMatch bool) jsonSchemaTestCase {
	return jsonSchemaTestCase{
		Data:        data,
		Description: description,
		Valid:       shouldMatch,
	}
}

func validateTestCase(description string, data interface{}, shouldMatch bool, validate bool, expectedExpression interface{}, expectedFieldPath []string) jsonSchemaTestCase {
	return jsonSchemaTestCase{
		Data:           data,
		Description:    description,
		Valid:          shouldMatch,
		Expression:     expectedExpression,
		FieldPath:      expectedFieldPath,
		ValidateTest:   true,
		PassValidation: validate,
	}
}

func getTestData(inputType string) interface{} {
	switch inputType {
	case TYPE_OBJECT_ID:
		return primitive.NewObjectID()
	case TYPE_INT32, TYPE_INT64:
		return 1
	case TYPE_DOUBLE:
		return 1.1
	case TYPE_STRING:
		return "foo"
	case TYPE_OBJECT:
		return map[string]interface{}{}
	case TYPE_ARRAY:
		return []interface{}{1, 2, 3}
	case TYPE_BOOL, TYPE_BOOLEAN:
		return true
	case TYPE_NULL:
		return nil
	case TYPE_REGEX:
		return primitive.Regex{}
	case TYPE_DATE:
		return time.Now()
	case TYPE_DECIMAL128:
		decimal, err := primitive.ParseDecimal128("1.5")
		if err != nil {
			panic(err)
		}
		return decimal
	case "bson.D":
		return bson.D{}
	case TYPE_TIMESTAMP:
		return primitive.Timestamp{123, 0}
	default:
		panic(fmt.Sprintf("%s is not a supported test type", inputType))
	}
}

func testCases() []jsonSchemaTest {
	validateExpression := bson.D{
		{"%function", bson.D{
			{"name", "func0"},
			{"arguments", []string{"%%value"}},
		}},
	}
	allOfMap := map[string]interface{}{"foo": primitive.Regex{}, "bar": int32(2)}
	allOfBson := bson.D{{"foo", primitive.Regex{}}, {"bar", 2}}

	return []jsonSchemaTest{
		{
			Description: "objectId type matches objectId",
			Schema:      map[string]interface{}{"bsonType": "objectId"},
			Tests: []jsonSchemaTestCase{
				bsonTypeTestCase(TYPE_OBJECT_ID, TYPE_OBJECT_ID, true),
				bsonTypeTestCase(TYPE_INT32, TYPE_OBJECT_ID, false),
				bsonTypeTestCase(TYPE_DOUBLE, TYPE_OBJECT_ID, false),
				bsonTypeTestCase(TYPE_STRING, TYPE_OBJECT_ID, false),
				bsonTypeTestCase(TYPE_OBJECT, TYPE_OBJECT_ID, false),
				bsonTypeTestCase(TYPE_ARRAY, TYPE_OBJECT_ID, false),
				bsonTypeTestCase(TYPE_BOOL, TYPE_OBJECT_ID, false),
				bsonTypeTestCase(TYPE_NULL, TYPE_OBJECT_ID, false),
				bsonTypeTestCase(TYPE_REGEX, TYPE_OBJECT_ID, false),
				bsonTypeTestCase(TYPE_DATE, TYPE_OBJECT_ID, false),
				bsonTypeTestCase(TYPE_DECIMAL128, TYPE_OBJECT_ID, false),
			},
		},
		{
			Description: "double type matches double",
			Schema:      map[string]interface{}{"bsonType": "double"},
			Tests: []jsonSchemaTestCase{
				bsonTypeTestCase(TYPE_OBJECT_ID, TYPE_DOUBLE, false),
				bsonTypeTestCase(TYPE_INT32, TYPE_DOUBLE, false),
				bsonTypeTestCase(TYPE_DOUBLE, TYPE_DOUBLE, true),
				bsonTypeTestCase(TYPE_STRING, TYPE_DOUBLE, false),
				bsonTypeTestCase(TYPE_OBJECT, TYPE_DOUBLE, false),
				bsonTypeTestCase(TYPE_ARRAY, TYPE_DOUBLE, false),
				bsonTypeTestCase(TYPE_BOOL, TYPE_DOUBLE, false),
				bsonTypeTestCase(TYPE_NULL, TYPE_DOUBLE, false),
				bsonTypeTestCase(TYPE_REGEX, TYPE_DOUBLE, false),
				bsonTypeTestCase(TYPE_DATE, TYPE_DOUBLE, false),
				bsonTypeTestCase(TYPE_DECIMAL128, TYPE_DOUBLE, false),
			},
		},
		{
			Description: "string type matches string",
			Schema:      map[string]interface{}{"bsonType": "string"},
			Tests: []jsonSchemaTestCase{
				bsonTypeTestCase(TYPE_OBJECT_ID, TYPE_STRING, false),
				bsonTypeTestCase(TYPE_INT32, TYPE_STRING, false),
				bsonTypeTestCase(TYPE_DOUBLE, TYPE_STRING, false),
				bsonTypeTestCase(TYPE_STRING, TYPE_STRING, true),
				bsonTypeTestCase(TYPE_OBJECT, TYPE_STRING, false),
				bsonTypeTestCase(TYPE_ARRAY, TYPE_STRING, false),
				bsonTypeTestCase(TYPE_BOOL, TYPE_STRING, false),
				bsonTypeTestCase(TYPE_NULL, TYPE_STRING, false),
				bsonTypeTestCase(TYPE_REGEX, TYPE_STRING, false),
				bsonTypeTestCase(TYPE_DATE, TYPE_STRING, false),
				bsonTypeTestCase(TYPE_DECIMAL128, TYPE_STRING, false),
			},
		},
		{
			Description: "array type matches array",
			Schema:      map[string]interface{}{"bsonType": "array"},
			Tests: []jsonSchemaTestCase{
				bsonTypeTestCase(TYPE_OBJECT_ID, TYPE_ARRAY, false),
				bsonTypeTestCase(TYPE_INT32, TYPE_ARRAY, false),
				bsonTypeTestCase(TYPE_DOUBLE, TYPE_ARRAY, false),
				bsonTypeTestCase(TYPE_STRING, TYPE_ARRAY, false),
				bsonTypeTestCase(TYPE_OBJECT, TYPE_ARRAY, false),
				bsonTypeTestCase(TYPE_ARRAY, TYPE_ARRAY, true),
				bsonTypeTestCase(TYPE_BOOL, TYPE_ARRAY, false),
				bsonTypeTestCase(TYPE_NULL, TYPE_ARRAY, false),
				bsonTypeTestCase(TYPE_REGEX, TYPE_ARRAY, false),
				bsonTypeTestCase(TYPE_DATE, TYPE_ARRAY, false),
				bsonTypeTestCase(TYPE_DECIMAL128, TYPE_ARRAY, false),
				bsonTypeTestCase("bson.D", TYPE_ARRAY, false),
			},
		},
		{
			Description: "object type matches object",
			Schema:      map[string]interface{}{"bsonType": "object"},
			Tests: []jsonSchemaTestCase{
				bsonTypeTestCase(TYPE_OBJECT_ID, TYPE_OBJECT, false),
				bsonTypeTestCase(TYPE_INT32, TYPE_OBJECT, false),
				bsonTypeTestCase(TYPE_DOUBLE, TYPE_OBJECT, false),
				bsonTypeTestCase(TYPE_STRING, TYPE_OBJECT, false),
				bsonTypeTestCase(TYPE_OBJECT, TYPE_OBJECT, true),
				bsonTypeTestCase(TYPE_ARRAY, TYPE_OBJECT, false),
				bsonTypeTestCase(TYPE_BOOL, TYPE_OBJECT, false),
				bsonTypeTestCase(TYPE_NULL, TYPE_OBJECT, false),
				bsonTypeTestCase(TYPE_REGEX, TYPE_OBJECT, false),
				bsonTypeTestCase(TYPE_DATE, TYPE_OBJECT, false),
				bsonTypeTestCase(TYPE_DECIMAL128, TYPE_OBJECT, false),
				bsonTypeTestCase("bson.D", TYPE_OBJECT, true),
			},
		},
		{
			Description: "bool type matches bool",
			Schema:      map[string]interface{}{"bsonType": "bool"},
			Tests: []jsonSchemaTestCase{
				bsonTypeTestCase(TYPE_OBJECT_ID, TYPE_BOOL, false),
				bsonTypeTestCase(TYPE_INT32, TYPE_BOOL, false),
				bsonTypeTestCase(TYPE_DOUBLE, TYPE_BOOL, false),
				bsonTypeTestCase(TYPE_STRING, TYPE_BOOL, false),
				bsonTypeTestCase(TYPE_OBJECT, TYPE_BOOL, false),
				bsonTypeTestCase(TYPE_ARRAY, TYPE_BOOL, false),
				bsonTypeTestCase(TYPE_BOOL, TYPE_BOOL, true),
				bsonTypeTestCase(TYPE_BOOLEAN, TYPE_BOOL, true),
				bsonTypeTestCase(TYPE_NULL, TYPE_BOOL, false),
				bsonTypeTestCase(TYPE_REGEX, TYPE_BOOL, false),
				bsonTypeTestCase(TYPE_DATE, TYPE_BOOL, false),
				bsonTypeTestCase(TYPE_DECIMAL128, TYPE_BOOL, false),
				bsonTypeTestCase("bson.D", TYPE_BOOL, false),
			},
		},
		{
			Description: "date type matches date",
			Schema:      map[string]interface{}{"bsonType": "date"},
			Tests: []jsonSchemaTestCase{
				bsonTypeTestCase(TYPE_OBJECT_ID, TYPE_DATE, false),
				bsonTypeTestCase(TYPE_INT32, TYPE_DATE, false),
				bsonTypeTestCase(TYPE_DOUBLE, TYPE_DATE, false),
				bsonTypeTestCase(TYPE_STRING, TYPE_DATE, false),
				bsonTypeTestCase(TYPE_OBJECT, TYPE_DATE, false),
				bsonTypeTestCase(TYPE_ARRAY, TYPE_DATE, false),
				bsonTypeTestCase(TYPE_BOOL, TYPE_DATE, false),
				bsonTypeTestCase(TYPE_NULL, TYPE_DATE, false),
				bsonTypeTestCase(TYPE_REGEX, TYPE_DATE, false),
				bsonTypeTestCase(TYPE_DATE, TYPE_DATE, true),
				bsonTypeTestCase(TYPE_DECIMAL128, TYPE_DATE, false),
				bsonTypeTestCase("bson.D", TYPE_DATE, false),
			},
		},
		{
			Description: "null type matches null",
			Schema:      map[string]interface{}{"bsonType": "null"},
			Tests: []jsonSchemaTestCase{
				bsonTypeTestCase(TYPE_OBJECT_ID, TYPE_NULL, false),
				bsonTypeTestCase(TYPE_INT32, TYPE_NULL, false),
				bsonTypeTestCase(TYPE_DOUBLE, TYPE_NULL, false),
				bsonTypeTestCase(TYPE_STRING, TYPE_NULL, false),
				bsonTypeTestCase(TYPE_OBJECT, TYPE_NULL, false),
				bsonTypeTestCase(TYPE_ARRAY, TYPE_NULL, false),
				bsonTypeTestCase(TYPE_BOOL, TYPE_NULL, false),
				bsonTypeTestCase(TYPE_NULL, TYPE_NULL, true),
				bsonTypeTestCase(TYPE_REGEX, TYPE_NULL, false),
				bsonTypeTestCase(TYPE_DATE, TYPE_NULL, false),
				bsonTypeTestCase(TYPE_DECIMAL128, TYPE_NULL, false),
				bsonTypeTestCase("bson.D", TYPE_NULL, false),
			},
		},
		{
			Description: "regex type matches regex",
			Schema:      map[string]interface{}{"bsonType": "regex"},
			Tests: []jsonSchemaTestCase{
				bsonTypeTestCase(TYPE_OBJECT_ID, TYPE_REGEX, false),
				bsonTypeTestCase(TYPE_INT32, TYPE_REGEX, false),
				bsonTypeTestCase(TYPE_DOUBLE, TYPE_REGEX, false),
				bsonTypeTestCase(TYPE_STRING, TYPE_REGEX, false),
				bsonTypeTestCase(TYPE_OBJECT, TYPE_REGEX, false),
				bsonTypeTestCase(TYPE_ARRAY, TYPE_REGEX, false),
				bsonTypeTestCase(TYPE_BOOL, TYPE_REGEX, false),
				bsonTypeTestCase(TYPE_NULL, TYPE_REGEX, false),
				bsonTypeTestCase(TYPE_REGEX, TYPE_REGEX, true),
				bsonTypeTestCase(TYPE_DATE, TYPE_REGEX, false),
				bsonTypeTestCase(TYPE_DECIMAL128, TYPE_REGEX, false),
				bsonTypeTestCase("bson.D", TYPE_REGEX, false),
			},
		},
		{
			Description: "int type matches int",
			Schema:      map[string]interface{}{"bsonType": "int"},
			Tests: []jsonSchemaTestCase{
				bsonTypeTestCase(TYPE_OBJECT_ID, TYPE_INT32, false),
				bsonTypeTestCase(TYPE_INT32, TYPE_INT32, true),
				bsonTypeTestCase(TYPE_DOUBLE, TYPE_INT32, false),
				bsonTypeTestCase(TYPE_STRING, TYPE_INT32, false),
				bsonTypeTestCase(TYPE_OBJECT, TYPE_INT32, false),
				bsonTypeTestCase(TYPE_ARRAY, TYPE_INT32, false),
				bsonTypeTestCase(TYPE_BOOL, TYPE_INT32, false),
				bsonTypeTestCase(TYPE_NULL, TYPE_INT32, false),
				bsonTypeTestCase(TYPE_REGEX, TYPE_INT32, false),
				bsonTypeTestCase(TYPE_DATE, TYPE_INT32, false),
				bsonTypeTestCase(TYPE_DECIMAL128, TYPE_INT32, false),
				bsonTypeTestCase("bson.D", TYPE_INT32, false),
				bsonTypeTestCase(TYPE_TIMESTAMP, TYPE_INT32, false),
			},
		},
		{
			Description: "timestamp type matches timestamp",
			Schema:      map[string]interface{}{"bsonType": "timestamp"},
			Tests: []jsonSchemaTestCase{
				bsonTypeTestCase(TYPE_OBJECT_ID, TYPE_TIMESTAMP, false),
				bsonTypeTestCase(TYPE_INT32, TYPE_TIMESTAMP, false),
				bsonTypeTestCase(TYPE_DOUBLE, TYPE_TIMESTAMP, false),
				bsonTypeTestCase(TYPE_STRING, TYPE_TIMESTAMP, false),
				bsonTypeTestCase(TYPE_OBJECT, TYPE_TIMESTAMP, false),
				bsonTypeTestCase(TYPE_ARRAY, TYPE_TIMESTAMP, false),
				bsonTypeTestCase(TYPE_BOOL, TYPE_TIMESTAMP, false),
				bsonTypeTestCase(TYPE_NULL, TYPE_TIMESTAMP, false),
				bsonTypeTestCase(TYPE_REGEX, TYPE_TIMESTAMP, false),
				bsonTypeTestCase(TYPE_DATE, TYPE_TIMESTAMP, false),
				bsonTypeTestCase(TYPE_DECIMAL128, TYPE_TIMESTAMP, false),
				bsonTypeTestCase("bson.D", TYPE_TIMESTAMP, false),
				bsonTypeTestCase(TYPE_TIMESTAMP, TYPE_TIMESTAMP, true),
			},
		},
		{
			Description: "long type matches long",
			Schema:      map[string]interface{}{"bsonType": "long"},
			Tests: []jsonSchemaTestCase{
				bsonTypeTestCase(TYPE_OBJECT_ID, TYPE_INT64, false),
				bsonTypeTestCase(TYPE_INT32, TYPE_INT64, true),
				bsonTypeTestCase(TYPE_DOUBLE, TYPE_INT64, false),
				bsonTypeTestCase(TYPE_STRING, TYPE_INT64, false),
				bsonTypeTestCase(TYPE_OBJECT, TYPE_INT64, false),
				bsonTypeTestCase(TYPE_ARRAY, TYPE_INT64, false),
				bsonTypeTestCase(TYPE_BOOL, TYPE_INT64, false),
				bsonTypeTestCase(TYPE_NULL, TYPE_INT64, false),
				bsonTypeTestCase(TYPE_REGEX, TYPE_INT64, false),
				bsonTypeTestCase(TYPE_DATE, TYPE_INT64, false),
				bsonTypeTestCase(TYPE_DECIMAL128, TYPE_INT64, false),
				bsonTypeTestCase("bson.D", TYPE_INT64, false),
				bsonTypeTestCase(TYPE_TIMESTAMP, TYPE_INT64, false),
			},
		},
		{
			Description: "decimal type matches decimal",
			Schema:      map[string]interface{}{"bsonType": "decimal"},
			Tests: []jsonSchemaTestCase{
				bsonTypeTestCase(TYPE_OBJECT_ID, TYPE_DECIMAL128, false),
				bsonTypeTestCase(TYPE_INT32, TYPE_DECIMAL128, false),
				bsonTypeTestCase(TYPE_DOUBLE, TYPE_DECIMAL128, false),
				bsonTypeTestCase(TYPE_STRING, TYPE_DECIMAL128, false),
				bsonTypeTestCase(TYPE_OBJECT, TYPE_DECIMAL128, false),
				bsonTypeTestCase(TYPE_ARRAY, TYPE_DECIMAL128, false),
				bsonTypeTestCase(TYPE_BOOL, TYPE_DECIMAL128, false),
				bsonTypeTestCase(TYPE_NULL, TYPE_DECIMAL128, false),
				bsonTypeTestCase(TYPE_REGEX, TYPE_DECIMAL128, false),
				bsonTypeTestCase(TYPE_DATE, TYPE_DECIMAL128, false),
				bsonTypeTestCase(TYPE_DECIMAL128, TYPE_DECIMAL128, true),
				bsonTypeTestCase("bson.D", TYPE_DECIMAL128, false),
				bsonTypeTestCase(TYPE_TIMESTAMP, TYPE_DECIMAL128, false),
			},
		},
		{
			Description: "number type matches number",
			Schema:      map[string]interface{}{"bsonType": "number"},
			Tests: []jsonSchemaTestCase{
				bsonTypeTestCase(TYPE_OBJECT_ID, TYPE_NUMBER, false),
				bsonTypeTestCase(TYPE_INT32, TYPE_NUMBER, true),
				bsonTypeTestCase(TYPE_DOUBLE, TYPE_NUMBER, true),
				bsonTypeTestCase(TYPE_STRING, TYPE_NUMBER, false),
				bsonTypeTestCase(TYPE_OBJECT, TYPE_NUMBER, false),
				bsonTypeTestCase(TYPE_ARRAY, TYPE_NUMBER, false),
				bsonTypeTestCase(TYPE_BOOL, TYPE_NUMBER, false),
				bsonTypeTestCase(TYPE_NULL, TYPE_NUMBER, false),
				bsonTypeTestCase(TYPE_REGEX, TYPE_NUMBER, false),
				bsonTypeTestCase(TYPE_DATE, TYPE_NUMBER, false),
				bsonTypeTestCase(TYPE_DECIMAL128, TYPE_NUMBER, true),
				bsonTypeTestCase("bson.D", TYPE_NUMBER, false),
				bsonTypeTestCase(TYPE_TIMESTAMP, TYPE_NUMBER, false),
			},
		},
		{
			Description: "allOf with bson types",
			Schema: map[string]interface{}{"allOf": []interface{}{
				map[string]interface{}{
					"properties": map[string]interface{}{
						"bar": map[string]interface{}{
							"bsonType": TYPE_INT32,
						},
					},
					"required": []interface{}{"bar"},
				},
				map[string]interface{}{
					"properties": map[string]interface{}{
						"foo": map[string]interface{}{
							"bsonType": TYPE_REGEX,
						},
					},
					"required": []interface{}{"foo"},
				},
			}},
			Tests: []jsonSchemaTestCase{
				bsonTestCase("matching types", map[string]interface{}{"foo": primitive.Regex{}, "bar": 2}, true),
				bsonTestCase("wrong type", map[string]interface{}{"foo": "baz", "bar": 2}, false),
				bsonTestCase("matching types with bson.D", bson.D{{"foo", primitive.Regex{}}, {"bar", 2}}, true),
				bsonTestCase("wrong type with bson.D", bson.D{{"foo", "baz"}, {"bar", 2}}, false),
			},
		},
		{
			Description: "anyOf with bson types",
			Schema: map[string]interface{}{"anyOf": []interface{}{
				map[string]interface{}{
					"bsonType": TYPE_OBJECT_ID,
				},
				map[string]interface{}{
					"bsonType": TYPE_ARRAY,
				},
			}},
			Tests: []jsonSchemaTestCase{
				bsonTestCase("matching bson type", primitive.NewObjectID(), true),
				bsonTestCase("matching array type", []interface{}{1, 2, 3}, true),
				bsonTestCase("no matching type", "foo", false),
			},
		},
		{
			Description: "oneOf with bson types",
			Schema: map[string]interface{}{"oneOf": []interface{}{
				map[string]interface{}{
					"bsonType": TYPE_INT32,
				},
				map[string]interface{}{
					"minimum": 2,
				},
			}},
			Tests: []jsonSchemaTestCase{
				bsonTestCase("matching bson type", 1, true),
				bsonTestCase("above minimum", 2.5, true),
				bsonTestCase("matching both", 3, false),
			},
		},
		{
			Description: "additionalItems as schema",
			Schema: map[string]interface{}{
				"items":           []interface{}{map[string]interface{}{}},
				"additionalItems": map[string]interface{}{"bsonType": TYPE_BOOL},
			},
			Tests: []jsonSchemaTestCase{
				bsonTestCase("additional items match schema", []interface{}{nil, true, false}, true),
				bsonTestCase("additional items do not match schema", []interface{}{nil, true, "hello"}, false),
			},
		},
		{
			Description: "additionalItems as schema with bson schema",
			Schema:      bson.D{{"items", []interface{}{bson.D{}}}, {"additionalItems", bson.D{{"bsonType", TYPE_BOOL}}}},
			Tests: []jsonSchemaTestCase{
				bsonTestCase("additional items match schema", []interface{}{nil, true, false}, true),
				bsonTestCase("additional items do not match schema", []interface{}{nil, true, "hello"}, false),
			},
		},
		{
			Description: "a schema given for items",
			Schema: map[string]interface{}{
				"items": map[string]interface{}{"bsonType": TYPE_DOUBLE},
			},
			Tests: []jsonSchemaTestCase{
				bsonTestCase("valid items", []interface{}{1.1, 2.1, 3.1}, true),
				bsonTestCase("wrong type of items", []interface{}{1.1, "x"}, false),
			},
		},
		{
			Description: "a schema given for items with bson schema",
			Schema:      bson.D{{"items", bson.D{{"bsonType", TYPE_DOUBLE}}}},
			Tests: []jsonSchemaTestCase{
				bsonTestCase("valid items", []interface{}{1.1, 2.1, 3.1}, true),
				bsonTestCase("wrong type of items", []interface{}{1.1, "x"}, false),
			},
		},
		{
			Description: "patternProperties validates properties matching a regex",
			Schema: map[string]interface{}{
				"patternProperties": map[string]interface{}{
					"f.*o": map[string]interface{}{"bsonType": TYPE_INT32},
				},
			},
			Tests: []jsonSchemaTestCase{
				bsonTestCase("a single valid match is valid", map[string]interface{}{"foo": 1}, true),
				bsonTestCase("multiple valid matches is valid", map[string]interface{}{"foo": 1, "foooooo": 2}, true),
				bsonTestCase("a single invalid match is invalid", map[string]interface{}{"foo": "bar", "fooooo": 2}, false),
				bsonTestCase("a single valid match is valid with bson.D", bson.D{{"foo", 1}}, true),
				bsonTestCase("multiple valid matches is valid with bson.D", bson.D{{"foo", 1}, {"foooooo", 2}}, true),
				bsonTestCase("a single invalid match is invalid with bson.D", bson.D{{"foo", "bar"}, {"fooooo", 2}}, false),
			},
		},
		{
			Description: "patternProperties validates properties matching a regex with bson schema",
			Schema:      bson.D{{"patternProperties", bson.D{{"f.*o", bson.D{{"bsonType", TYPE_INT32}}}}}},
			Tests: []jsonSchemaTestCase{
				bsonTestCase("a single valid match is valid", map[string]interface{}{"foo": 1}, true),
				bsonTestCase("multiple valid matches is valid", map[string]interface{}{"foo": 1, "foooooo": 2}, true),
				bsonTestCase("a single invalid match is invalid", map[string]interface{}{"foo": "bar", "fooooo": 2}, false),
				bsonTestCase("a single valid match is valid with bson.D", bson.D{{"foo", 1}}, true),
				bsonTestCase("multiple valid matches is valid with bson.D", bson.D{{"foo", 1}, {"foooooo", 2}}, true),
				bsonTestCase("a single invalid match is invalid with bson.D", bson.D{{"foo", "bar"}, {"fooooo", 2}}, false),
			},
		},
		{
			Description: "object properties validation",
			Schema: map[string]interface{}{
				"properties": map[string]interface{}{
					"foo": map[string]interface{}{"bsonType": TYPE_INT32},
					"bar": map[string]interface{}{"bsonType": TYPE_STRING},
				},
			},
			Tests: []jsonSchemaTestCase{
				bsonTestCase("both properties present and valid is valid", map[string]interface{}{"foo": 1, "bar": "baz"}, true),
				bsonTestCase("one property invalid is invalid", map[string]interface{}{"foo": 1, "bar": bson.D{}}, false),
				bsonTestCase("both properties present and valid is valid with bson.D", bson.D{{"foo", 1}, {"bar", "baz"}}, true),
				bsonTestCase("one property invalid is invalid with bson.D", bson.D{{"foo", 1}, {"bar", bson.D{}}}, false),
			},
		},
		{
			Description: "object properties validation with bson schema",
			Schema: bson.D{{
				"properties", bson.D{
					{"foo", bson.D{{"bsonType", TYPE_INT32}}},
					{"bar", bson.D{{"bsonType", TYPE_STRING}}},
				},
			}},
			Tests: []jsonSchemaTestCase{
				bsonTestCase("both properties present and valid is valid", map[string]interface{}{"foo": 1, "bar": "baz"}, true),
				bsonTestCase("one property invalid is invalid", map[string]interface{}{"foo": 1, "bar": bson.D{}}, false),
				bsonTestCase("both properties present and valid is valid with bson.D", bson.D{{"foo", 1}, {"bar", "baz"}}, true),
				bsonTestCase("one property invalid is invalid with bson.D", bson.D{{"foo", 1}, {"bar", bson.D{}}}, false),
			},
		},
		{
			Description: "with validate on base level",
			Schema: map[string]interface{}{
				"bsonType": "string",
				"validate": validateExpression,
			},
			Tests: []jsonSchemaTestCase{
				validateTestCase("passes when validate is true", "haley", true, true, validateExpression, []string{}),
				validateTestCase("does not pass when validate is false", "haley", false, false, validateExpression, []string{}),
			},
		},
		{
			Description: "with validate and multiple levels",
			Schema: map[string]interface{}{
				"properties": map[string]interface{}{
					"name": map[string]interface{}{
						"bsonType": TYPE_STRING,
					},
					"info": map[string]interface{}{
						"bsonType": TYPE_OBJECT,
						"properties": map[string]interface{}{
							"id": map[string]interface{}{
								"bsonType": TYPE_OBJECT_ID,
							},
							"school": map[string]interface{}{
								"bsonType": TYPE_STRING,
								"validate": validateExpression,
							},
						},
					},
				},
			},
			Tests: []jsonSchemaTestCase{
				validateTestCase(
					"passes when validate is true",
					map[string]interface{}{
						"name": "haley",
						"info": map[string]interface{}{"id": primitive.NewObjectID(), "school": "UT Austin"},
					},
					true,
					true,
					validateExpression,
					[]string{"info", "school"},
				),
				validateTestCase(
					"does not pass when validate is false",
					map[string]interface{}{
						"name": "haley",
						"info": map[string]interface{}{"id": primitive.NewObjectID(), "school": "UT Austin"},
					},
					false,
					false,
					validateExpression,
					[]string{"info", "school"},
				),
				validateTestCase(
					"passes when validate is true with bson.D",
					bson.D{{"name", "haley"}, {"info", bson.D{{"id", primitive.NewObjectID()}, {"school", "UT Austin"}}}},
					true,
					true,
					validateExpression,
					[]string{"info", "school"},
				),
				validateTestCase(
					"does not pass when validate is false with bson.D",
					bson.D{{"name", "haley"}, {"info", bson.D{{"id", primitive.NewObjectID()}, {"school", "UT Austin"}}}},
					false,
					false,
					validateExpression,
					[]string{"info", "school"},
				),
			},
		},
		{
			Description: "with validate and allOf",
			Schema: map[string]interface{}{"allOf": []interface{}{
				map[string]interface{}{
					"properties": map[string]interface{}{
						"bar": map[string]interface{}{
							"bsonType": TYPE_INT32,
						},
					},
				},
				map[string]interface{}{
					"properties": map[string]interface{}{
						"foo": map[string]interface{}{
							"bsonType": TYPE_REGEX,
							"validate": validateExpression,
						},
					},
				},
			}},
			Tests: []jsonSchemaTestCase{
				validateTestCase("passes when both are true", allOfMap, true, true, validateExpression, []string{"foo"}),
				validateTestCase("does not pass when validate is false", allOfMap, false, false, validateExpression, []string{"foo"}),
				validateTestCase(
					"does not pass when all are not true",
					map[string]interface{}{"foo": primitive.Regex{}, "bar": "hello"},
					false,
					true,
					validateExpression,
					[]string{"foo"},
				),
				validateTestCase("passes when both are true with bson.D", allOfBson, true, true, validateExpression, []string{"foo"}),
				validateTestCase("does not pass when validate is false with bson.D", allOfBson, false, false, validateExpression, []string{"foo"}),
				validateTestCase(
					"does not pass when all are not true with bson.D",
					bson.D{{"foo", primitive.Regex{}}, {"bar", "hello"}},
					false,
					true,
					validateExpression,
					[]string{"foo"},
				),
			},
		},
		{
			Description: "with validate and allOf and bson schema",
			Schema: bson.D{{"allOf", []interface{}{
				bson.D{{"properties", bson.D{{"bar", bson.D{{"bsonType", TYPE_INT32}}}}}},
				bson.D{{"properties", bson.D{{"foo", bson.D{{"bsonType", TYPE_REGEX}, {"validate", validateExpression}}}}}},
			}}},
			Tests: []jsonSchemaTestCase{
				validateTestCase("passes when both are true", allOfMap, true, true, validateExpression, []string{"foo"}),
				validateTestCase("does not pass when validate is false", allOfMap, false, false, validateExpression, []string{"foo"}),
				validateTestCase(
					"does not pass when all are not true",
					map[string]interface{}{"foo": primitive.Regex{}, "bar": "hello"},
					false,
					true,
					validateExpression,
					[]string{"foo"},
				),
				validateTestCase("passes when both are true with bson.D", allOfBson, true, true, validateExpression, []string{"foo"}),
				validateTestCase("does not pass when validate is false with bson.D", allOfBson, false, false, validateExpression, []string{"foo"}),
				validateTestCase("does not pass when all are not true with bson.D",
					bson.D{{"foo", primitive.Regex{}}, {"bar", "hello"}},
					false,
					true,
					validateExpression,
					[]string{"foo"},
				),
			},
		},
		{
			Description: "with validate and anyOf",
			Schema: map[string]interface{}{"anyOf": []interface{}{
				map[string]interface{}{
					"bsonType": TYPE_OBJECT_ID,
				},
				map[string]interface{}{
					"bsonType": TYPE_ARRAY,
					"validate": validateExpression,
				},
			}},
			Tests: []jsonSchemaTestCase{
				validateTestCase("passes when one is true", primitive.NewObjectID(), true, true, validateExpression, []string{}),
				validateTestCase("passes when one is true but validate on another is false", primitive.NewObjectID(), true, false, validateExpression, []string{}),
				validateTestCase("does not pass when validate is false", []interface{}{}, false, false, validateExpression, []string{}),
			},
		},
		{
			Description: "with validate and anyOf and bson schema",
			Schema: bson.D{{"anyOf", []interface{}{
				bson.D{{"bsonType", TYPE_OBJECT_ID}},
				bson.D{{"bsonType", TYPE_ARRAY}, {"validate", validateExpression}},
			}}},
			Tests: []jsonSchemaTestCase{
				validateTestCase("passes when one is true", primitive.NewObjectID(), true, true, validateExpression, []string{}),
				validateTestCase("passes when one is true but validate on another is false", primitive.NewObjectID(), true, false, validateExpression, []string{}),
				validateTestCase("does not pass when validate is false", []interface{}{}, false, false, validateExpression, []string{}),
			},
		},
		{
			Description: "oneOf with bson types",
			Schema: map[string]interface{}{"oneOf": []interface{}{
				map[string]interface{}{
					"bsonType": TYPE_INT32,
				},
				map[string]interface{}{
					"minimum":  2,
					"validate": validateExpression,
				},
			}},
			Tests: []jsonSchemaTestCase{
				validateTestCase("matching bson type", 1, true, true, validateExpression, []string{}),
				validateTestCase("above minimum", 2.5, true, true, validateExpression, []string{}),
				validateTestCase("above minimum but fail validate", 2.5, false, false, validateExpression, []string{}),
				validateTestCase("matching both", 3, false, true, validateExpression, []string{}),
			},
		},
		{
			Description: "oneOf with bson types and bson schema",
			Schema: bson.D{{"oneOf", []interface{}{
				bson.D{{"bsonType", TYPE_INT32}},
				bson.D{{"minimum", 2}, {"validate", validateExpression}},
			}}},
			Tests: []jsonSchemaTestCase{
				validateTestCase("matching bson type", 1, true, true, validateExpression, []string{}),
				validateTestCase("above minimum", 2.5, true, true, validateExpression, []string{}),
				validateTestCase("above minimum but fail validate", 2.5, false, false, validateExpression, []string{}),
				validateTestCase("matching both", 3, false, true, validateExpression, []string{}),
			},
		},
		{
			Description: "additionalProperties as a map",
			Schema: map[string]interface{}{
				"properties":           map[string]interface{}{"foo": map[string]interface{}{}, "bar": map[string]interface{}{}},
				"additionalProperties": map[string]interface{}{"bsonType": TYPE_BOOL},
			},
			Tests: []jsonSchemaTestCase{
				bsonTestCase("no additional properties is valid", map[string]interface{}{"foo": 1}, true),
				bsonTestCase("an additional valid property is valid", map[string]interface{}{"foo": 1, "bar": 2, "quux": true}, true),
				bsonTestCase("an additional invalid property is invalid", map[string]interface{}{"foo": 1, "bar": 2, "quux": 12}, false),
				bsonTestCase("no additional properties is valid as bson", bson.D{{"foo", 1}}, true),
				bsonTestCase("an additional valid property is valid as bson", bson.D{{"foo", 1}, {"bar", 2}, {"quux", true}}, true),
				bsonTestCase("an additional invalid property is invalid as bson", bson.D{{"foo", 1}, {"bar", 2}, {"quux", 12}}, false),
			},
		},
		{
			Description: "additionalProperties as a bson.D",
			Schema: bson.D{
				{"properties", bson.D{{"foo", bson.D{}}, {"bar", bson.D{}}}},
				{"additionalProperties", bson.D{{"bsonType", TYPE_BOOL}}},
			},
			Tests: []jsonSchemaTestCase{
				bsonTestCase("no additional properties is valid", map[string]interface{}{"foo": 1}, true),
				bsonTestCase("an additional valid property is valid", map[string]interface{}{"foo": 1, "bar": 2, "quux": true}, true),
				bsonTestCase("an additional invalid property is invalid", map[string]interface{}{"foo": 1, "bar": 2, "quux": 12}, false),
				bsonTestCase("no additional properties is valid as bson", bson.D{{"foo", 1}}, true),
				bsonTestCase("an additional valid property is valid as bson", bson.D{{"foo", 1}, {"bar", 2}, {"quux", true}}, true),
				bsonTestCase("an additional invalid property is invalid as bson", bson.D{{"foo", 1}, {"bar", 2}, {"quux", 12}}, false),
			},
		},
		{
			Description: "boolean schema works with true",
			Schema:      true,
			Tests: []jsonSchemaTestCase{
				bsonTestCase("number is valid", 1, true),
			},
		},
		{
			Description: "boolean schema works with false",
			Schema:      false,
			Tests: []jsonSchemaTestCase{
				bsonTestCase("number is valid", 1, false),
			},
		},
		{
			Description: "contains keyword validation with map schema",
			Schema:      map[string]interface{}{"contains": map[string]interface{}{"minimum": 5}},
			Tests: []jsonSchemaTestCase{
				bsonTestCase("array with item matching schema (5) is valid", []interface{}{3, 4, 5}, true),
				bsonTestCase("array without items matching schema is invalid", []interface{}{2, 3, 4}, false),
				bsonTestCase("empty array is invalid", []interface{}{}, false),
				bsonTestCase("not array is valid", map[string]interface{}{}, true),
				bsonTestCase("not array is valid", bson.D{}, true),
			},
		},
		{
			Description: "contains keyword validation with bson schema",
			Schema:      bson.D{{"contains", bson.D{{"minimum", 5}}}},
			Tests: []jsonSchemaTestCase{
				bsonTestCase("array with item matching schema (5) is valid", []interface{}{3, 4, 5}, true),
				bsonTestCase("array without items matching schema is invalid", []interface{}{2, 3, 4}, false),
				bsonTestCase("empty array is invalid", []interface{}{}, false),
				bsonTestCase("not array is valid", map[string]interface{}{}, true),
				bsonTestCase("not array is valid", bson.D{}, true),
			},
		},
		{
			Description: "dependencies with map schema",
			Schema:      map[string]interface{}{"dependencies": map[string]interface{}{"bar": []interface{}{"foo"}}},
			Tests: []jsonSchemaTestCase{
				bsonTestCase("nondependant", map[string]interface{}{"foo": 1}, true),
				bsonTestCase("with dependency", map[string]interface{}{"foo": 1, "bar": 2}, true),
				bsonTestCase("missing dependency", map[string]interface{}{"bar": 2}, false),
				bsonTestCase("nondependant with bson", bson.D{{"foo", 1}}, true),
				bsonTestCase("with dependency with bson", bson.D{{"foo", 1}, {"bar", 2}}, true),
				bsonTestCase("missing dependency with bson", bson.D{{"bar", 2}}, false),
				bsonTestCase("ignores arrays", []interface{}{"bar"}, true),
			},
		},
		{
			Description: "dependencies with bson schema",
			Schema:      bson.D{{"dependencies", bson.D{{"bar", []interface{}{"foo"}}}}},
			Tests: []jsonSchemaTestCase{
				bsonTestCase("nondependant", map[string]interface{}{"foo": 1}, true),
				bsonTestCase("with dependency", map[string]interface{}{"foo": 1, "bar": 2}, true),
				bsonTestCase("missing dependency", map[string]interface{}{"bar": 2}, false),
				bsonTestCase("nondependant with bson", bson.D{{"foo", 1}}, true),
				bsonTestCase("with dependency with bson", bson.D{{"foo", 1}, {"bar", 2}}, true),
				bsonTestCase("missing dependency with bson", bson.D{{"bar", 2}}, false),
				bsonTestCase("ignores arrays", []interface{}{"bar"}, true),
			},
		},
		{
			Description: "simple enum validation with map schema",
			Schema:      map[string]interface{}{"enum": []interface{}{1, 2, 3}},
			Tests: []jsonSchemaTestCase{
				bsonTestCase("one of the enum is valid", 1, true),
				bsonTestCase("something else is invalid", 4, false),
			},
		},
		{
			Description: "simple enum validation with bson schema",
			Schema:      bson.D{{"enum", []interface{}{1, 2, 3}}},
			Tests: []jsonSchemaTestCase{
				bsonTestCase("one of the enum is valid", 1, true),
				bsonTestCase("something else is invalid", 4, false),
			},
		},
		{
			Description: "validate against correct branch, then vs else with map schema",
			Schema: map[string]interface{}{
				"if":   map[string]interface{}{"exclusiveMaximum": 0},
				"then": map[string]interface{}{"minimum": -10},
				"else": map[string]interface{}{"multipleOf": 2},
			},
			Tests: []jsonSchemaTestCase{
				bsonTestCase("valid through then", -1, true),
				bsonTestCase("invalid through then", -100, false),
				bsonTestCase("valid through else", 4, true),
				bsonTestCase("invalid through else", 3, false),
			},
		},
		{
			Description: "validate against correct branch, then vs else with bson schema",
			Schema: bson.D{
				{"if", bson.D{{"exclusiveMaximum", 0}}},
				{"then", bson.D{{"minimum", -10}}},
				{"else", bson.D{{"multipleOf", 2}}},
			},
			Tests: []jsonSchemaTestCase{
				bsonTestCase("valid through then", -1, true),
				bsonTestCase("invalid through then", -100, false),
				bsonTestCase("valid through else", 4, true),
				bsonTestCase("invalid through else", 3, false),
			},
		},
		{
			Description: "not with map schema",
			Schema:      map[string]interface{}{"not": map[string]interface{}{"bsonType": TYPE_INT32}},
			Tests: []jsonSchemaTestCase{
				bsonTestCase("allowed", "foo", true),
				bsonTestCase("disallowed", 1, false),
			},
		},
		{
			Description: "not with bson schema",
			Schema:      bson.D{{"not", bson.D{{"bsonType", TYPE_INT32}}}},
			Tests: []jsonSchemaTestCase{
				bsonTestCase("allowed", "foo", true),
				bsonTestCase("disallowed", 1, false),
			},
		},
		{
			Description: "relative pointer ref to object with map schema",
			Schema: map[string]interface{}{
				"properties": map[string]interface{}{
					"foo": map[string]interface{}{"bsonType": TYPE_INT32},
					"bar": map[string]interface{}{"$ref": "#/properties/foo"},
				},
			},
			Tests: []jsonSchemaTestCase{
				bsonTestCase("match", map[string]interface{}{"bar": 3}, true),
				bsonTestCase("mismatch", map[string]interface{}{"bar": true}, false),
				bsonTestCase("match with bson", bson.D{{"bar", 3}}, true),
				bsonTestCase("mismatch with bson", bson.D{{"bar", true}}, false),
			},
		},
		{
			Description: "relative pointer ref to object with bson schema",
			Schema: bson.D{
				{"properties", bson.D{
					{"foo", bson.D{{"bsonType", TYPE_INT32}}},
					{"bar", bson.D{{"$ref", "#/properties/foo"}}},
				}},
			},
			Tests: []jsonSchemaTestCase{
				bsonTestCase("match", map[string]interface{}{"bar": 3}, true),
				bsonTestCase("mismatch", map[string]interface{}{"bar": true}, false),
				bsonTestCase("match with bson", bson.D{{"bar", 3}}, true),
				bsonTestCase("mismatch with bson", bson.D{{"bar", true}}, false),
			},
		},
		{
			Description: "valid definition with map schema",
			Schema:      map[string]interface{}{"$ref": "http://json-schema.org/draft-07/schema#"},
			Tests: []jsonSchemaTestCase{
				bsonTestCase(
					"valid definition schema",
					map[string]interface{}{
						"definitions": map[string]interface{}{
							"foo": map[string]interface{}{"bsonType": TYPE_INT32},
						},
					},
					true,
				),
				bsonTestCase(
					"valid definition schema with bson",
					bson.D{{"definitions", bson.D{{"foo", bson.D{{"bsonType", TYPE_INT32}}}}}},
					true,
				),
			},
		},
		{
			Description: "valid definition with map schema",
			Schema:      bson.D{{"$ref", "http://json-schema.org/draft-07/schema#"}},
			Tests: []jsonSchemaTestCase{
				bsonTestCase(
					"valid definition schema",
					map[string]interface{}{
						"definitions": map[string]interface{}{
							"foo": map[string]interface{}{"bsonType": TYPE_INT32},
						},
					},
					true,
				),
				bsonTestCase(
					"valid definition schema with bson",
					bson.D{{"definitions", bson.D{{"foo", bson.D{{"bsonType", TYPE_INT32}}}}}},
					true,
				),
			},
		},
		{
			Description: "propertyNames with boolean schema false",
			Schema:      map[string]interface{}{"propertyNames": false},
			Tests: []jsonSchemaTestCase{
				bsonTestCase("object with any properties is invalid", map[string]interface{}{"foo": 1}, false),
				bsonTestCase("object with any properties is invalid", map[string]interface{}{}, true),
				bsonTestCase("object with any properties is invalid as bson", bson.D{{"foo", 1}}, false),
				bsonTestCase("object with any properties is invalid as bson", bson.D{}, true),
			},
		},
		{
			Description: "propertyNames with boolean bson schema false",
			Schema:      bson.D{{"propertyNames", false}},
			Tests: []jsonSchemaTestCase{
				bsonTestCase("object with any properties is invalid", map[string]interface{}{"foo": 1}, false),
				bsonTestCase("object with any properties is invalid", map[string]interface{}{}, true),
				bsonTestCase("object with any properties is invalid as bson", bson.D{{"foo", 1}}, false),
				bsonTestCase("object with any properties is invalid as bson", bson.D{}, true),
			},
		},
	}
}<|MERGE_RESOLUTION|>--- conflicted
+++ resolved
@@ -21,11 +21,8 @@
 	"net/http"
 	"os"
 	"path/filepath"
-<<<<<<< HEAD
 	"reflect"
-=======
 	"regexp"
->>>>>>> 16a6735d
 	"strings"
 	"testing"
 	"time"
@@ -90,7 +87,7 @@
 		}
 
 		testSchemaLoader := NewRawLoader(test.Schema)
-		sl := NewSchemaLoader()
+		sl := NewSchemaLoader(NewNoopEvaluator())
 		sl.Draft = draft
 		sl.Validate = true
 		testSchema, err := sl.Compile(testSchemaLoader)
@@ -138,14 +135,9 @@
 	}
 	wd = filepath.Join(wd, "testdata")
 
-<<<<<<< HEAD
-			testSchemaLoader := NewRawLoader(test.Schema)
-			testSchema, err := NewSchema(testSchemaLoader, NewNoopEvaluator())
-=======
 	go func() {
 		err := http.ListenAndServe(":1234", http.FileServer(http.Dir(filepath.Join(wd, "remotes"))))
 		if err != nil {
->>>>>>> 16a6735d
 
 			panic(err.Error())
 		}
@@ -198,7 +190,6 @@
 func TestBSONTypes(t *testing.T) {
 
 	for _, test := range testCases() {
-
 		testSchemaLoader := NewRawLoader(test.Schema)
 
 		for _, testCase := range test.Tests {
@@ -217,7 +208,7 @@
 				testSchema, err = NewSchema(testSchemaLoader, NewNoopEvaluator())
 			}
 			if err != nil {
-				t.Fatalf("Error (%s)\n", err.Error())
+				t.Fatalf("Error (%s)\n(%s)\n", test.Description, err.Error())
 			}
 
 			result, err := testSchema.Validate(testDataLoader)
@@ -227,8 +218,8 @@
 			}
 
 			if result.Valid() != testCase.Valid {
-				schemaString, _ := marshalToJsonString(test.Schema)
-				testCaseString, _ := marshalToJsonString(testCase.Data)
+				schemaString, _ := marshalToJSONString(test.Schema)
+				testCaseString, _ := marshalToJSONString(testCase.Data)
 
 				t.Fatalf("Test failed : %s\n"+
 					"%s.\n"+
